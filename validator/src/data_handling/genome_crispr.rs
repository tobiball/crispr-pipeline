--- conflicted
+++ resolved
@@ -50,11 +50,7 @@
         .with_column(
             when(col("effect").lt(lit(0.0)))  // For negative values
                 .then(
-<<<<<<< HEAD
-                    (col("effect") ) * lit(-10.0)
-=======
                     (col("effect") / lit(-10.0)) * lit(100.0)
->>>>>>> 629da86e
                 )
                 .otherwise(lit(0.0))  // For zero and positive values
                 .alias("efficacy"),
@@ -106,20 +102,8 @@
             df_final.shape().1
         );
 
-<<<<<<< HEAD
-        let df_sorted = df_final.clone()
-            .lazy()
-            .sort(vec![PlSmallStr::from("efficacy")], SortMultipleOptions::default()) // Fixed sorting
-            .collect()?;
-
-        debug!(
-            "After sorting by efficacy {:?}",
-            df_sorted,
-        );
-=======
         debug!("df after reading = {:?}", df_final.head(Some(5)));
 
->>>>>>> 629da86e
 
         Ok(df_final)
     }
