--- conflicted
+++ resolved
@@ -2,7 +2,6 @@
 use polars::prelude::*;
 use tracing::info;
 use tracing_subscriber::EnvFilter;
-use crate::analysis::analyze_efficacy_distribution_df;
 use crate::data_handling::genome_crispr::GenomeCrisprDatasets;
 
 use crate::data_handling::avana_depmap::{AvanaDataset};
@@ -16,11 +15,7 @@
 mod data_handling;
 mod prediction_tools;
 mod helper_functions;
-<<<<<<< HEAD
-mod analysis;
-=======
 mod mageck_processing;
->>>>>>> 629da86e
 // Helper function to read CSV files
 
 
@@ -53,14 +48,6 @@
     };
 
     let cegs = cegs.load()?;
-<<<<<<< HEAD
-    let df_gc = genomecrispr_datasets.load_validated("genome_crispr", cegs)?;
-    // let df = avana_dataset.load_validated("depmap", cegs)?;
-
-    analyze_efficacy_distribution_df(df_gc)?;
-
-    // run_chopchop_meta(df).expect("TODO: panic message");
-=======
     let df = genomecrispr_datasets.load_validated("genome_crispr", cegs)?;
     // let df = avana_dataset.load_validated("depmap", cegs)?;
     // 1) Write a tab-delimited file for MAGeCK
@@ -68,7 +55,6 @@
 
     //
     // run_chopchop_meta(df_gc).expect("TODO: panic message");
->>>>>>> 629da86e
 
     // tool_evluation::analyze_chopchop_results("./validator/gc_trunc.csv", "genome_crispr_trunc")?;
 
